--- conflicted
+++ resolved
@@ -44,14 +44,10 @@
 
         let content = access(&service, "text/xml", "http://127.0.0.1:7979/").await;
         assert!(content.starts_with("<list>") && content.contains("test1.txt") && content.contains("test2.txt"));
-<<<<<<< HEAD
         
         let content = access(&service, "text/html", "http://127.0.0.1:7979/").await;
         assert!(content.contains("<html>") && content.contains("test1.txt") && content.contains("test2.txt"));
         
-=======
-
->>>>>>> 9ba4fb4e
         let content = access(&service, "application/json", "http://127.0.0.1:7979/").await;
         assert!(content.starts_with("{") && content.contains("test1.txt") && content.contains("test2.txt"));
 
